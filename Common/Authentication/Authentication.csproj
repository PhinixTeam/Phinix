﻿<?xml version="1.0" encoding="utf-8"?>
<Project ToolsVersion="15.0" xmlns="http://schemas.microsoft.com/developer/msbuild/2003">
  <Import Project="$(MSBuildExtensionsPath)\$(MSBuildToolsVersion)\Microsoft.Common.props" Condition="Exists('$(MSBuildExtensionsPath)\$(MSBuildToolsVersion)\Microsoft.Common.props')" />
  <PropertyGroup>
    <Configuration Condition=" '$(Configuration)' == '' ">Debug</Configuration>
    <Platform Condition=" '$(Platform)' == '' ">AnyCPU</Platform>
    <ProjectGuid>{E983D5C7-A573-44E4-A8BB-D5A9D78EA538}</ProjectGuid>
    <OutputType>Library</OutputType>
    <AppDesignerFolder>Properties</AppDesignerFolder>
    <RootNamespace>Authentication</RootNamespace>
    <AssemblyName>Authentication</AssemblyName>
    <TargetFrameworkVersion>v3.5</TargetFrameworkVersion>
    <FileAlignment>512</FileAlignment>
  </PropertyGroup>
  <PropertyGroup Condition=" '$(Configuration)|$(Platform)' == 'Debug|AnyCPU' ">
    <DebugSymbols>true</DebugSymbols>
    <DebugType>full</DebugType>
    <Optimize>false</Optimize>
    <OutputPath>bin\Debug\</OutputPath>
    <DefineConstants>DEBUG;TRACE</DefineConstants>
    <ErrorReport>prompt</ErrorReport>
    <WarningLevel>4</WarningLevel>
  </PropertyGroup>
  <PropertyGroup Condition=" '$(Configuration)|$(Platform)' == 'Release|AnyCPU' ">
    <DebugType>pdbonly</DebugType>
    <Optimize>true</Optimize>
    <OutputPath>bin\Release\</OutputPath>
    <DefineConstants>TRACE</DefineConstants>
    <ErrorReport>prompt</ErrorReport>
    <WarningLevel>4</WarningLevel>
  </PropertyGroup>
  <ItemGroup>
    <Reference Include="protobuf3, Version=1.0.0.0, Culture=neutral, PublicKeyToken=ab50b488852587ac">
      <HintPath>..\..\.nuget\protobuf3.3.1.0\lib\net35\protobuf3.dll</HintPath>
      <Private>True</Private>
    </Reference>
    <Reference Include="System" />
    <Reference Include="System.Core" />
    <Reference Include="System.Runtime.Serialization" />
    <Reference Include="System.Xml.Linq" />
    <Reference Include="System.Data.DataSetExtensions" />
    <Reference Include="System.Data" />
    <Reference Include="System.Xml" />
  </ItemGroup>
  <ItemGroup>
    <Compile Include="Authenticator.cs" />
<<<<<<< HEAD
    <Compile Include="Credentials.cs" />
    <Compile Include="Credentials\PhiKeyCredentials.cs" />
    <Compile Include="Packets\AuthenticatePacket.cs" />
    <Compile Include="Packets\AuthResponsePacket.cs" />
    <Compile Include="Packets\HelloPacket.cs" />
=======
    <Compile Include="ClientAuthenticator.cs" />
    <Compile Include="Packets\compiled\AuthenticatePacket.cs" />
    <Compile Include="Packets\compiled\AuthResponsePacket.cs" />
    <Compile Include="Packets\compiled\AuthTypes.cs" />
    <Compile Include="Packets\compiled\FailureReason.cs" />
    <Compile Include="Packets\compiled\HelloPacket.cs" />
>>>>>>> 63778ccd
    <Compile Include="Properties\AssemblyInfo.cs" />
    <Compile Include="ServerAuthenticator.cs" />
  </ItemGroup>
  <ItemGroup>
    <ProjectReference Include="..\Connections\Connections.csproj">
      <Project>{38CB6BED-E751-42FE-A847-C0DDD482AC62}</Project>
      <Name>Connections</Name>
    </ProjectReference>
    <ProjectReference Include="..\Utils\Utils.csproj">
      <Project>{b6ff1583-c75a-42c1-9b75-2b16215a0cf7}</Project>
      <Name>Utils</Name>
    </ProjectReference>
  </ItemGroup>
  <ItemGroup>
    <Content Include="Packets\AuthenticatePacket.proto" />
    <Content Include="Packets\AuthResponsePacket.proto" />
    <Content Include="Packets\AuthTypes.proto" />
    <Content Include="Packets\FailureReason.proto" />
    <Content Include="Packets\HelloPacket.proto" />
  </ItemGroup>
  <ItemGroup>
    <None Include="packages.config" />
  </ItemGroup>
  <Import Project="$(MSBuildToolsPath)\Microsoft.CSharp.targets" />
</Project><|MERGE_RESOLUTION|>--- conflicted
+++ resolved
@@ -44,20 +44,12 @@
   </ItemGroup>
   <ItemGroup>
     <Compile Include="Authenticator.cs" />
-<<<<<<< HEAD
-    <Compile Include="Credentials.cs" />
-    <Compile Include="Credentials\PhiKeyCredentials.cs" />
-    <Compile Include="Packets\AuthenticatePacket.cs" />
-    <Compile Include="Packets\AuthResponsePacket.cs" />
-    <Compile Include="Packets\HelloPacket.cs" />
-=======
     <Compile Include="ClientAuthenticator.cs" />
     <Compile Include="Packets\compiled\AuthenticatePacket.cs" />
     <Compile Include="Packets\compiled\AuthResponsePacket.cs" />
     <Compile Include="Packets\compiled\AuthTypes.cs" />
     <Compile Include="Packets\compiled\FailureReason.cs" />
     <Compile Include="Packets\compiled\HelloPacket.cs" />
->>>>>>> 63778ccd
     <Compile Include="Properties\AssemblyInfo.cs" />
     <Compile Include="ServerAuthenticator.cs" />
   </ItemGroup>
