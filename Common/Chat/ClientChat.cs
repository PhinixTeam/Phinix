--- conflicted
+++ resolved
@@ -180,13 +180,8 @@
         {
             lock (messageHistoryLock)
             {
-<<<<<<< HEAD
                 // Mark all messages as read, if enabled
                 if (markAsRead) MarkAsRead();
-=======
-                // Set the read message count
-                messageCountAtLastCheck = messageHistory.Count;
->>>>>>> 8ad4418a
 
                 // Return the messages in history
                 return messageHistory.ToArray();
@@ -194,7 +189,24 @@
         }
 
         /// <summary>
-<<<<<<< HEAD
+        /// Returns the number of unread messages excluding any from the given UUIDs.
+        /// </summary>
+        /// <param name="uuids">UUIDs to exclude messages from</param>
+        /// <returns>The number of unread messages excluding any from the given UUIDs</returns>
+        public int GetUnreadMessagesExcluding(List<string> uuids)
+        {
+            List<ClientChatMessage> newMessages;
+            lock (messageHistoryLock)
+            {
+                // Get the messages since last check
+                newMessages = messageHistory.GetRange(messageCountAtLastCheck, UnreadMessages);
+            }
+
+            // Return how many aren't from any of the given UUIDs
+            return newMessages.Count(m => !uuids.Contains(m.SenderUuid));
+        }
+
+        /// <summary>
         /// Returns a list of the current unread messages.
         /// </summary>
         /// <param name="markAsRead">Whether to mark all messages as read</param>
@@ -250,23 +262,6 @@
                 // Set the read message count
                 messageCountAtLastCheck = messageHistory.Count;
             }
-=======
-        /// Returns the number of unread messages excluding any from the given UUIDs.
-        /// </summary>
-        /// <param name="uuids">UUIDs to exclude messages from</param>
-        /// <returns>The number of unread messages excluding any from the given UUIDs</returns>
-        public int GetUnreadMessagesExcluding(List<string> uuids)
-        {
-            List<ClientChatMessage> newMessages;
-            lock (messageHistoryLock)
-            {
-                // Get the messages since last check
-                 newMessages = messageHistory.GetRange(messageCountAtLastCheck, UnreadMessages);
-            }
-
-            // Return how many aren't from any of the given UUIDs
-            return newMessages.Count(m => !uuids.Contains(m.SenderUuid));
->>>>>>> 8ad4418a
         }
 
         /// <summary>
@@ -284,11 +279,7 @@
                 messageHistory.Add(message);
             }
 
-<<<<<<< HEAD
             OnChatMessageReceived?.Invoke(this, new ClientChatMessageEventArgs(message));
-=======
-            OnChatMessageReceived?.Invoke(this, new ChatMessageEventArgs(packet.Message, packet.Uuid, packet.Timestamp.ToDateTime()));
->>>>>>> 8ad4418a
         }
 
         /// <summary>
