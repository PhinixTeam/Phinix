﻿<?xml version="1.0" encoding="utf-8"?>
<Project ToolsVersion="4.0" DefaultTargets="Build" xmlns="http://schemas.microsoft.com/developer/msbuild/2003">
  <Import Project="$(MSBuildExtensionsPath)\$(MSBuildToolsVersion)\Microsoft.Common.props" Condition="Exists('$(MSBuildExtensionsPath)\$(MSBuildToolsVersion)\Microsoft.Common.props')" />
  <PropertyGroup>
    <Configuration Condition=" '$(Configuration)' == '' ">Debug</Configuration>
    <Platform Condition=" '$(Platform)' == '' ">AnyCPU</Platform>
    <ProjectGuid>{C6B36F14-16E8-4EEB-B1B3-5E8E96FA8DEC}</ProjectGuid>
    <OutputType>Library</OutputType>
    <AppDesignerFolder>Properties</AppDesignerFolder>
    <RootNamespace>Chat</RootNamespace>
    <AssemblyName>Chat</AssemblyName>
    <TargetFrameworkVersion>v3.5</TargetFrameworkVersion>
    <FileAlignment>512</FileAlignment>
  </PropertyGroup>
  <PropertyGroup Condition=" '$(Configuration)|$(Platform)' == 'Debug|AnyCPU' ">
    <PlatformTarget>AnyCPU</PlatformTarget>
    <DebugSymbols>true</DebugSymbols>
    <DebugType>full</DebugType>
    <Optimize>false</Optimize>
    <OutputPath>bin\Debug\</OutputPath>
    <DefineConstants>DEBUG;TRACE</DefineConstants>
    <ErrorReport>prompt</ErrorReport>
    <WarningLevel>4</WarningLevel>
  </PropertyGroup>
  <PropertyGroup Condition=" '$(Configuration)|$(Platform)' == 'Release|AnyCPU' ">
    <PlatformTarget>AnyCPU</PlatformTarget>
    <DebugType>pdbonly</DebugType>
    <Optimize>true</Optimize>
    <OutputPath>bin\Release\</OutputPath>
    <DefineConstants>TRACE</DefineConstants>
    <ErrorReport>prompt</ErrorReport>
    <WarningLevel>4</WarningLevel>
  </PropertyGroup>
  <ItemGroup>
    <Reference Include="protobuf3, Version=1.0.0.0, Culture=neutral, PublicKeyToken=ab50b488852587ac">
      <HintPath>..\..\.nuget\protobuf3.3.1.0\lib\net35\protobuf3.dll</HintPath>
      <Private>True</Private>
    </Reference>
    <Reference Include="System" />
    <Reference Include="System.Core" />
    <Reference Include="System.Data" />
    <Reference Include="System.Xml" />
  </ItemGroup>
  <ItemGroup>
    <Compile Include="Chat.cs" />
    <Compile Include="ChatMessage.cs" />
    <Compile Include="ChatMessageEventArgs.cs" />
    <Compile Include="ChatMessageStatus.cs" />
    <Compile Include="ClientChat.cs" />
<<<<<<< HEAD
    <Compile Include="ClientChatMessage.cs" />
=======
    <Compile Include="Packets\compiled\ChatHistoryPacket.cs" />
>>>>>>> 459c191c
    <Compile Include="Packets\compiled\ChatMessagePacket.cs" />
    <Compile Include="Packets\compiled\ChatMessageResponsePacket.cs" />
    <Compile Include="Properties\AssemblyInfo.cs" />
    <Compile Include="ServerChat.cs" />
  </ItemGroup>
  <ItemGroup>
    <Content Include="Packets\ChatHistoryPacket.proto" />
    <Content Include="Packets\ChatMessagePacket.proto" />
    <Content Include="Packets\ChatMessageResponsePacket.proto" />
  </ItemGroup>
  <ItemGroup>
    <None Include="compile-proto.sh" />
    <None Include="packages.config" />
  </ItemGroup>
  <ItemGroup>
    <ProjectReference Include="..\Authentication\Authentication.csproj">
      <Project>{e983d5c7-a573-44e4-a8bb-d5a9d78ea538}</Project>
      <Name>Authentication</Name>
    </ProjectReference>
    <ProjectReference Include="..\Connections\Connections.csproj">
      <Project>{38cb6bed-e751-42fe-a847-c0ddd482ac62}</Project>
      <Name>Connections</Name>
    </ProjectReference>
    <ProjectReference Include="..\UserManagement\UserManagement.csproj">
      <Project>{4e8c099f-dcab-418a-a2fe-2705a7065ec3}</Project>
      <Name>UserManagement</Name>
    </ProjectReference>
    <ProjectReference Include="..\Utils\Utils.csproj">
      <Project>{b6ff1583-c75a-42c1-9b75-2b16215a0cf7}</Project>
      <Name>Utils</Name>
    </ProjectReference>
  </ItemGroup>
  <Import Project="$(MSBuildToolsPath)\Microsoft.CSharp.targets" />
  <!-- To modify your build process, add your task inside one of the targets below and uncomment it. 
         Other similar extension points exist, see Microsoft.Common.targets.
    <Target Name="BeforeBuild">
    </Target>
    <Target Name="AfterBuild">
    </Target>
    -->
</Project><|MERGE_RESOLUTION|>--- conflicted
+++ resolved
@@ -47,11 +47,8 @@
     <Compile Include="ChatMessageEventArgs.cs" />
     <Compile Include="ChatMessageStatus.cs" />
     <Compile Include="ClientChat.cs" />
-<<<<<<< HEAD
+    <Compile Include="Packets\compiled\ChatHistoryPacket.cs" />
     <Compile Include="ClientChatMessage.cs" />
-=======
-    <Compile Include="Packets\compiled\ChatHistoryPacket.cs" />
->>>>>>> 459c191c
     <Compile Include="Packets\compiled\ChatMessagePacket.cs" />
     <Compile Include="Packets\compiled\ChatMessageResponsePacket.cs" />
     <Compile Include="Properties\AssemblyInfo.cs" />
