--- conflicted
+++ resolved
@@ -34,11 +34,7 @@
             this.onTabChange = onTabChange;
             this.selectedTab = selectedTab;
 
-<<<<<<< HEAD
-            this.tabs = new List<TabContainerEntry>();
-=======
             this.tabs = new List<TabEntry>();
->>>>>>> bd87eb82
         }
 
         /// <summary>
@@ -56,15 +52,8 @@
                 () =>
                 {
                     selectedTab = index;
-<<<<<<< HEAD
-                    onTabChange?.Invoke(index);
-                },
-                selectedTab == index
-            );
-=======
                     onTabChange(index);
                 }, selectedTab == index);
->>>>>>> bd87eb82
 
             // Add the tab to the tab list
             tabs.Add(new TabContainerEntry { tab = tab, displayable = displayable });
