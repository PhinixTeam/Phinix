﻿using System;
using System.Collections.Generic;
using Chat;
using UnityEngine;
using Utils;
using Verse;

namespace PhinixClient.GUI
{
    public class ChatMessageWidget : Displayable
    {
        public override bool IsFluidHeight => false;

        private readonly Color pendingMessageColour = new Color(1f, 1f, 1f, 0.8f);
        private readonly Color deniedMessageColour = new Color(0.94f, 0.28f, 0.28f);
        private readonly Color backgroundHighlightColour = new Color(1f, 1f, 1f, 0.1f);

        /// <summary>
        /// Time message was received.
        /// </summary>
        public DateTime ReceivedTime;

        /// <summary>
        /// UUID of the sender.
        /// </summary>
        public string SenderUuid;

        /// <summary>
        /// The message itself.
        /// </summary>
        public string Message;

        /// <summary>
        /// The status of the chat message.
        /// </summary>
        public ChatMessageStatus Status;

<<<<<<< HEAD
        /// <summary>
        /// The formatted message.
        /// </summary>
        private string formattedMessage;

=======
>>>>>>> bd87eb82
        public ChatMessageWidget(string senderUuid, string message)
        {
            this.SenderUuid = senderUuid;
            this.Message = message;

            this.ReceivedTime = DateTime.UtcNow;
            this.Status = ChatMessageStatus.PENDING;
        }

        public ChatMessageWidget(string senderUuid, string message, DateTime receivedTime, ChatMessageStatus status)
        {
            this.ReceivedTime = receivedTime;
            this.SenderUuid = senderUuid;
            this.Message = message;
            this.Status = status;
        }

        public ChatMessageWidget(ClientChatMessage message)
        {
<<<<<<< HEAD
            this.ReceivedTime = message.Timestamp;
            this.SenderUuid = message.SenderUuid;
            this.Message = message.Message;
            this.Status = message.Status;
=======
            // Get a local copy of the message
            string message = Message;

            // Try to get the display name of the sender
            if (!Client.Instance.TryGetDisplayName(SenderUuid, out string displayName)) displayName = "???";

            // Strip name formatting if the user wishes not to see it
            if (!Client.Instance.ShowNameFormatting) displayName = TextHelper.StripRichText(displayName);

            // Strip message formatting if the user wishes not to see it
            if (!Client.Instance.ShowChatFormatting) message = TextHelper.StripRichText(message);

            // Return the formatted message
            return string.Format("[{0:HH:mm}] {1}: {2}", ReceivedTime.ToLocalTime(), displayName, message);
>>>>>>> bd87eb82
        }

        /// <inheritdoc />
        public override void Draw(Rect container)
        {
<<<<<<< HEAD
            // Disabled due to bad text wrapping (as per issue #7)
            // BUG: Text doesn't wrap properly when drawing a button, but it works just fine when drawing a label
//            // Draw a button with the formatted text
//            if (Widgets.ButtonText(container, Client.Instance.ShowChatFormatting ? Format() : TextHelper.StripRichText(Format()), false))
//            {
//                // Draw a context menu with user-specific actions
//                drawContextMenu();
//            }

            // Format the message if we haven't already done so
            if (formattedMessage == null) formattedMessage = format();
=======
            // Get the formatted chat message
            string timestamp = string.Format("[{0:HH:mm}] ", ReceivedTime.ToLocalTime());
            Rect timestampRect = new Rect(
                x: container.x,
                y: container.y,
                width: Text.CurFontStyle.CalcSize(new GUIContent(timestamp)).x,
                height: Text.CurFontStyle.CalcSize(new GUIContent(timestamp)).y
            );

            if (!Client.Instance.TryGetDisplayName(SenderUuid, out string displayName)) displayName = "???";
            if (!Client.Instance.ShowNameFormatting) displayName = TextHelper.StripRichText(displayName);
            Rect displayNameRect = new Rect(
                x: container.x + timestampRect.width,
                y: container.y,
                width: Text.CurFontStyle.CalcSize(new GUIContent(displayName)).x,
                height: Text.CurFontStyle.CalcSize(new GUIContent(displayName)).y
            );

            string message = Message;
            if (!Client.Instance.ShowChatFormatting) message = TextHelper.StripRichText(message);
            Rect messageRect = container;

            // Put all the pieces together
            string formattedText = timestamp + displayName + ": " + message;
>>>>>>> bd87eb82

            // Change the colour of the message to reflect the sent status
            switch (Status)
            {
                case ChatMessageStatus.PENDING:
<<<<<<< HEAD
                    formattedMessage = string.Format("<color=#ffffff80>{0}</color>", TextHelper.StripRichText(formattedMessage));
                    break;
                case ChatMessageStatus.DENIED:
                    formattedMessage = string.Format("<color=#f04747>{0}</color>", TextHelper.StripRichText(formattedMessage));
=======
                    formattedText = TextHelper.StripRichText(formattedText).Colorize(pendingMessageColour);
                    break;
                case ChatMessageStatus.DENIED:
                    formattedText = TextHelper.StripRichText(formattedText).Colorize(deniedMessageColour);
>>>>>>> bd87eb82
                    break;
                default:
                    break;
            }

<<<<<<< HEAD
            Widgets.Label(container, formattedMessage);
        }

        /// <inheritdoc />
        public override void Update()
        {
            // Reformat the message with the latest data
            formattedMessage = format();
=======
            if (Mouse.IsOver(messageRect))
            {
                // Draw a highlighted background
                Widgets.DrawRectFast(container, backgroundHighlightColour);
            }

            // Draw the message
            Widgets.Label(container, formattedText);

            // Handle any button clicks
            if (Widgets.ButtonInvisible(timestampRect, false))
            {
                // We don't care about the timestamp, but we don't want to trigger the message button, so this stays
            }
            else if (Widgets.ButtonInvisible(displayNameRect, true))
            {
                drawNameContextMenu();
            }
            else if (Widgets.ButtonInvisible(messageRect, false))
            {
                drawMessageContextMenu();
            }
>>>>>>> bd87eb82
        }

        /// <inheritdoc />
        public override float CalcHeight(float width)
        {
            // Return the calculated the height of the formatted text
            return Text.CalcHeight(formattedMessage, width);
        }

        /// <inheritdoc />
        public override float CalcWidth(float height)
        {
            return FLUID;
        }

<<<<<<< HEAD
        private string format()
        {
            Client.Instance.Log(new LogEventArgs("A chat message just got formatted"));

            // Get a local copy of the message
            string message = Message;

            // Try to get the display name of the sender
            if (!Client.Instance.TryGetDisplayName(SenderUuid, out string displayName)) displayName = "???";

            // Strip name formatting if the user wishes not to see it
            if (!Client.Instance.ShowNameFormatting) displayName = TextHelper.StripRichText(displayName);

            // Strip message formatting if the user wishes not to see it
            if (!Client.Instance.ShowChatFormatting) message = TextHelper.StripRichText(message);

            // Return the formatted message
            return string.Format("[{0:HH:mm}] {1}: {2}", ReceivedTime.ToLocalTime(), displayName, message);
        }

        private void drawContextMenu()
        {
            // Do nothing if this is our UUID
            if (SenderUuid == Client.Instance.Uuid) return;

            // Try to get the display name of this message's sender
            if (!Client.Instance.TryGetDisplayName(SenderUuid, out string displayName)) displayName = "???";

            // Create and populate a list of context menu items
            List<FloatMenuOption> items = new List<FloatMenuOption>();
            items.Add(new FloatMenuOption("Trade with " + TextHelper.StripRichText(displayName), () => Client.Instance.CreateTrade(SenderUuid)));
=======
        private void drawNameContextMenu()
        {
            // Try to get the display name of this message's sender
            if (!Client.Instance.TryGetDisplayName(SenderUuid, out string displayName)) displayName = "???";

            // Create and populate a list of context menu items
            List<FloatMenuOption> items = new List<FloatMenuOption>();

            // Only add the trade option if this is not our message
            if (SenderUuid != Client.Instance.Uuid)
            {
                items.Add(new FloatMenuOption("Phinix_chat_contextMenu_tradeWith".Translate(TextHelper.StripRichText(displayName)), () => Client.Instance.CreateTrade(SenderUuid)));
            }

            // Draw the context menu
            if (items.Count > 0) Find.WindowStack.Add(new FloatMenu(items));
        }

        private void drawMessageContextMenu()
        {
            // Create and populate a list of context menu items
            List<FloatMenuOption> items = new List<FloatMenuOption>();
            items.Add(new FloatMenuOption("Phinix_chat_contextMenu_copyToClipboard".Translate(), () => { GUIUtility.systemCopyBuffer = Message; }));
>>>>>>> bd87eb82

            // Draw the context menu
            if (items.Count > 0) Find.WindowStack.Add(new FloatMenu(items));
        }
    }
}<|MERGE_RESOLUTION|>--- conflicted
+++ resolved
@@ -35,14 +35,6 @@
         /// </summary>
         public ChatMessageStatus Status;
 
-<<<<<<< HEAD
-        /// <summary>
-        /// The formatted message.
-        /// </summary>
-        private string formattedMessage;
-
-=======
->>>>>>> bd87eb82
         public ChatMessageWidget(string senderUuid, string message)
         {
             this.SenderUuid = senderUuid;
@@ -62,12 +54,6 @@
 
         public ChatMessageWidget(ClientChatMessage message)
         {
-<<<<<<< HEAD
-            this.ReceivedTime = message.Timestamp;
-            this.SenderUuid = message.SenderUuid;
-            this.Message = message.Message;
-            this.Status = message.Status;
-=======
             // Get a local copy of the message
             string message = Message;
 
@@ -82,25 +68,11 @@
 
             // Return the formatted message
             return string.Format("[{0:HH:mm}] {1}: {2}", ReceivedTime.ToLocalTime(), displayName, message);
->>>>>>> bd87eb82
         }
 
         /// <inheritdoc />
         public override void Draw(Rect container)
         {
-<<<<<<< HEAD
-            // Disabled due to bad text wrapping (as per issue #7)
-            // BUG: Text doesn't wrap properly when drawing a button, but it works just fine when drawing a label
-//            // Draw a button with the formatted text
-//            if (Widgets.ButtonText(container, Client.Instance.ShowChatFormatting ? Format() : TextHelper.StripRichText(Format()), false))
-//            {
-//                // Draw a context menu with user-specific actions
-//                drawContextMenu();
-//            }
-
-            // Format the message if we haven't already done so
-            if (formattedMessage == null) formattedMessage = format();
-=======
             // Get the formatted chat message
             string timestamp = string.Format("[{0:HH:mm}] ", ReceivedTime.ToLocalTime());
             Rect timestampRect = new Rect(
@@ -125,38 +97,20 @@
 
             // Put all the pieces together
             string formattedText = timestamp + displayName + ": " + message;
->>>>>>> bd87eb82
 
             // Change the colour of the message to reflect the sent status
             switch (Status)
             {
                 case ChatMessageStatus.PENDING:
-<<<<<<< HEAD
-                    formattedMessage = string.Format("<color=#ffffff80>{0}</color>", TextHelper.StripRichText(formattedMessage));
-                    break;
-                case ChatMessageStatus.DENIED:
-                    formattedMessage = string.Format("<color=#f04747>{0}</color>", TextHelper.StripRichText(formattedMessage));
-=======
                     formattedText = TextHelper.StripRichText(formattedText).Colorize(pendingMessageColour);
                     break;
                 case ChatMessageStatus.DENIED:
                     formattedText = TextHelper.StripRichText(formattedText).Colorize(deniedMessageColour);
->>>>>>> bd87eb82
                     break;
                 default:
                     break;
             }
 
-<<<<<<< HEAD
-            Widgets.Label(container, formattedMessage);
-        }
-
-        /// <inheritdoc />
-        public override void Update()
-        {
-            // Reformat the message with the latest data
-            formattedMessage = format();
-=======
             if (Mouse.IsOver(messageRect))
             {
                 // Draw a highlighted background
@@ -179,7 +133,6 @@
             {
                 drawMessageContextMenu();
             }
->>>>>>> bd87eb82
         }
 
         /// <inheritdoc />
@@ -195,39 +148,6 @@
             return FLUID;
         }
 
-<<<<<<< HEAD
-        private string format()
-        {
-            Client.Instance.Log(new LogEventArgs("A chat message just got formatted"));
-
-            // Get a local copy of the message
-            string message = Message;
-
-            // Try to get the display name of the sender
-            if (!Client.Instance.TryGetDisplayName(SenderUuid, out string displayName)) displayName = "???";
-
-            // Strip name formatting if the user wishes not to see it
-            if (!Client.Instance.ShowNameFormatting) displayName = TextHelper.StripRichText(displayName);
-
-            // Strip message formatting if the user wishes not to see it
-            if (!Client.Instance.ShowChatFormatting) message = TextHelper.StripRichText(message);
-
-            // Return the formatted message
-            return string.Format("[{0:HH:mm}] {1}: {2}", ReceivedTime.ToLocalTime(), displayName, message);
-        }
-
-        private void drawContextMenu()
-        {
-            // Do nothing if this is our UUID
-            if (SenderUuid == Client.Instance.Uuid) return;
-
-            // Try to get the display name of this message's sender
-            if (!Client.Instance.TryGetDisplayName(SenderUuid, out string displayName)) displayName = "???";
-
-            // Create and populate a list of context menu items
-            List<FloatMenuOption> items = new List<FloatMenuOption>();
-            items.Add(new FloatMenuOption("Trade with " + TextHelper.StripRichText(displayName), () => Client.Instance.CreateTrade(SenderUuid)));
-=======
         private void drawNameContextMenu()
         {
             // Try to get the display name of this message's sender
@@ -251,7 +171,6 @@
             // Create and populate a list of context menu items
             List<FloatMenuOption> items = new List<FloatMenuOption>();
             items.Add(new FloatMenuOption("Phinix_chat_contextMenu_copyToClipboard".Translate(), () => { GUIUtility.systemCopyBuffer = Message; }));
->>>>>>> bd87eb82
 
             // Draw the context menu
             if (items.Count > 0) Find.WindowStack.Add(new FloatMenu(items));
