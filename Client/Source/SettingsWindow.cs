﻿using System.Text.RegularExpressions;
using System.Threading;
using PhinixClient.GUI;
using UnityEngine;
using Verse;

namespace PhinixClient
{
    class SettingsWindow : Window
    {
        private const float DEFAULT_SPACING = 10f;

        private const float ROW_HEIGHT = 30f;

        private const float SERVER_ADDRESS_LABEL_WIDTH = 60f;

        private const float SERVER_PORT_LABEL_WIDTH = 30f;

        private const float SERVER_PORT_BOX_WIDTH = 50f;

        private const float CONNECT_BUTTON_WIDTH = 120f;

        private const float DISPLAY_NAME_SET_BUTTON_WIDTH = 120f;

        public override Vector2 InitialSize => new Vector2(600f, 120f);

        private static string serverAddress = Client.Instance.ServerAddress;
        private static string serverPortString = Client.Instance.ServerPort.ToString();

        public override void DoWindowContents(Rect inRect)
        {
            doCloseX = true;
            doCloseButton = false;
            doWindowBackground = true;

            // Create a flex container to hold our settings
            VerticalFlexContainer flexContainer = new VerticalFlexContainer(DEFAULT_SPACING);

            // Server details (address and [dis]connect button) container
            if (Client.Instance.Connected)
            {
                flexContainer.Add(GenerateConnectedServerDetails());
            }
            else
            {
                flexContainer.Add(GenerateDisconnectedServerDetails());
            }

            // Display name
            if (Client.Instance.Online)
            {
                flexContainer.Add(GenerateEditableDisplayName());
            };

            // Constrain the flex container within another container to avoid widgets becoming excessively large
            Container container = new Container(
                child: flexContainer,
                height: ROW_HEIGHT * flexContainer.Contents.Count + DEFAULT_SPACING * (flexContainer.Contents.Count - 1)
            );

            // Draw the container with 5f padding at the top to avoid clipping with the close button
            container.Draw(inRect.BottomPartPixels(inRect.height - 5f));
        }

        /// <summary>
        /// Generates a non-editable server address and disconnect button.
        /// </summary>
        /// <returns><c>HorizontalFlexContainer</c> containing connected server details</returns>
        private HorizontalFlexContainer GenerateConnectedServerDetails()
        {
            // Create a flex container as our 'row' to store elements in
            HorizontalFlexContainer row = new HorizontalFlexContainer();

            // Server address label
            row.Add(
                new TextWidget(
                    text: "Phinix_settings_connectedToLabel".Translate(serverAddress),
                    anchor: TextAnchor.MiddleLeft
                )
            );

            // Disconnect button
            row.Add(
                new Container(
                    new ButtonWidget(
                        label: "Phinix_settings_disconnectButton".Translate(),
                        clickAction: () => Client.Instance.Disconnect()
                    ),
                    width: CONNECT_BUTTON_WIDTH
                )
            );

            // Return the generated row
            return row;
        }

        /// <summary>
        /// Generates an editable server address, editable server port, and connect button.
        /// </summary>
        /// <returns><c>HorizontalFlexContainer</c> containing an editable server address, editable server port, and connect button</returns>
        private HorizontalFlexContainer GenerateDisconnectedServerDetails()
        {
            // Create a flex container as our 'row' to store elements in
            HorizontalFlexContainer row = new HorizontalFlexContainer();

            // Address label
            row.Add(
                new Container(
                    new TextWidget(
                        text: "Phinix_settings_addressLabel".Translate(),
                        anchor: TextAnchor.MiddleLeft
                    ),
                    width: SERVER_ADDRESS_LABEL_WIDTH
                )
            );

            // Server address box
            row.Add(
                new TextFieldWidget(
                    text: serverAddress,
                    onChange: newAddress => serverAddress = newAddress
                )
            );

            // Port label
            row.Add(
                new Container(
                    new TextWidget(
                        text: "Phinix_settings_portLabel".Translate(),
                        anchor: TextAnchor.MiddleLeft
                    ),
                    width: SERVER_PORT_LABEL_WIDTH
                )
            );

            // Server port box
            row.Add(
                new Container(
                    new TextFieldWidget(
                        text: serverPortString,
                        onChange: newPortString =>
                        {
                            if (new Regex("(^[0-9]{0,5}$)").IsMatch(newPortString))
                            {
                                serverPortString = newPortString;
                            }
                        }
                    ),
                    width: SERVER_PORT_BOX_WIDTH
                )
            );

            // Connect button
            row.Add(
                new Container(
                    new ButtonWidget(
                        label: "Phinix_settings_connectButton".Translate(),
                        clickAction: () =>
                        {
                            // Save the connection details to the client settings
                            Client.Instance.ServerAddress = serverAddress;
                            Client.Instance.ServerPort = int.Parse(serverPortString);

                            // Run this on another thread otherwise the UI will lock up.
                            new Thread(() => {
                                Client.Instance.Connect(serverAddress, int.Parse(serverPortString)); // Assume the port was safely validated by the regex
                            }).Start();
                        }
                    ),
                    width: CONNECT_BUTTON_WIDTH
                )
            );

            // Return the generated row
            return row;
        }

        /// <summary>
        /// Generates an editable display name field and a button to apply the changes.
        /// </summary>
        /// <returns><c>HorizontalFlexContainer</c> containing an editable display name field and a button to apply the changes</returns>
        private HorizontalFlexContainer GenerateEditableDisplayName()
        {
            // Create a flex container as our 'row' to store elements in
            HorizontalFlexContainer row = new HorizontalFlexContainer();

            // Editable display name text box
            row.Add(
                new TextFieldWidget(
                    text: Client.Instance.DisplayName,
                    onChange: newDisplayName => Client.Instance.DisplayName = newDisplayName
                )
            );
<<<<<<< HEAD
            Client.Instance.DisplayName = Widgets.TextField(displayNameRect, Client.Instance.DisplayName);
            
=======

>>>>>>> 09bc8e7e
            // Set display name button
            row.Add(
                new Container(
                    new ButtonWidget(
                        label: "Phinix_settings_setDisplayNameButton".Translate(),
                        clickAction: () => Client.Instance.UpdateDisplayName(Client.Instance.DisplayName)
                    ),
                    width: DISPLAY_NAME_SET_BUTTON_WIDTH
                )
            );
<<<<<<< HEAD
            if (Widgets.ButtonText(setDisplayNameButtonRect, "Phinix_settings_setDisplayNameButton".Translate()))
            {
                Client.Instance.UpdateDisplayName(Client.Instance.DisplayName);
            }
=======

            // Return the generated row
            return row;
>>>>>>> 09bc8e7e
        }
    }
}<|MERGE_RESOLUTION|>--- conflicted
+++ resolved
@@ -191,12 +191,7 @@
                     onChange: newDisplayName => Client.Instance.DisplayName = newDisplayName
                 )
             );
-<<<<<<< HEAD
-            Client.Instance.DisplayName = Widgets.TextField(displayNameRect, Client.Instance.DisplayName);
-            
-=======
-
->>>>>>> 09bc8e7e
+
             // Set display name button
             row.Add(
                 new Container(
@@ -207,16 +202,9 @@
                     width: DISPLAY_NAME_SET_BUTTON_WIDTH
                 )
             );
-<<<<<<< HEAD
-            if (Widgets.ButtonText(setDisplayNameButtonRect, "Phinix_settings_setDisplayNameButton".Translate()))
-            {
-                Client.Instance.UpdateDisplayName(Client.Instance.DisplayName);
-            }
-=======
 
             // Return the generated row
             return row;
->>>>>>> 09bc8e7e
         }
     }
 }