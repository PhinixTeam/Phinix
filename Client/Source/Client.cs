--- conflicted
+++ resolved
@@ -60,13 +60,10 @@
         public ClientChatMessage[] GetChatMessages(bool markAsRead = true) => chat.GetMessages(markAsRead);
         public ClientChatMessage[] GetUnreadChatMessages(bool markAsRead = true) => chat.GetUnreadMessages(markAsRead);
         public int UnreadMessages => chat.UnreadMessages;
-<<<<<<< HEAD
+        public int UnreadMessagesExcludingBlocked => chat.GetUnreadMessagesExcluding(BlockedUsers);
+        public event EventHandler<ChatMessageEventArgs> OnChatMessageReceived;
         public event EventHandler<ClientChatMessageEventArgs> OnChatMessageReceived;
         public event EventHandler OnChatSync;
-=======
-        public int UnreadMessagesExcludingBlocked => chat.GetUnreadMessagesExcluding(BlockedUsers);
-        public event EventHandler<ChatMessageEventArgs> OnChatMessageReceived;
->>>>>>> 8ad4418a
 
         private ClientTrading trading;
         public void CreateTrade(string uuid) => trading.CreateTrade(uuid);
@@ -376,11 +373,7 @@
                 Logger.Trace("Received chat message from UUID " + args.Message.SenderUuid);
 
                 // Check if the message wasn't ours, chat noises are enabled, and if we are in-game before playing a sound
-<<<<<<< HEAD
-                if (args.Message.SenderUuid != Uuid && PlayNoiseOnMessageReceived && Current.Game != null)
-=======
-                if (args.OriginUuid != Uuid && PlayNoiseOnMessageReceived && Current.Game != null && !BlockedUsers.Contains(args.OriginUuid))
->>>>>>> 8ad4418a
+                if (args.Message.SenderUuid != Uuid && PlayNoiseOnMessageReceived && Current.Game != null && !BlockedUsers.Contains(args.OriginUuid))
                 {
                     lock (soundQueueLock)
                     {
