﻿using System;
using System.Collections.Generic;
using System.Linq;
using System.Reflection;
using System.Runtime.Remoting.Channels;
using Authentication;
using Chat;
using Connections;
using HugsLib;
using HugsLib.Settings;
<<<<<<< HEAD
using RimWorld;
using Trading;
=======
using HugsLib.Utils;
>>>>>>> dfbd8838
using UserManagement;
using Utils;
using Verse;
using Thing = Verse.Thing;

namespace PhinixClient
{
    public class Client : ModBase
    {
        public static Client Instance;
        public static readonly Version Version = Assembly.GetAssembly(typeof(Client)).GetName().Version;

        public override string ModIdentifier => "Phinix";

        private NetClient netClient;
        public bool Connected => netClient.Connected;
        public void Send(string module, byte[] serialisedMessage) => netClient.Send(module, serialisedMessage);
        public event EventHandler OnConnecting;
        public event EventHandler OnDisconnect;

        private ClientAuthenticator authenticator;
        public bool Authenticated => authenticator.Authenticated;
        public string SessionId => authenticator.SessionId;
        public event EventHandler<AuthenticationEventArgs> OnAuthenticationSuccess;
        public event EventHandler<AuthenticationEventArgs> OnAuthenticationFailure;

        private ClientUserManager userManager;
        public bool LoggedIn => userManager.LoggedIn;
        public string Uuid => userManager.Uuid;
        public bool TryGetDisplayName(string uuid, out string displayName) => userManager.TryGetDisplayName(uuid, out displayName);
        public string[] GetUserUuids(bool loggedIn = false) => userManager.GetUuids(loggedIn); 
        public event EventHandler<LoginEventArgs> OnLoginSuccess;
        public event EventHandler<LoginEventArgs> OnLoginFailure;

        public bool Online => Connected && Authenticated && LoggedIn;

        private ClientChat chat;
        public void SendMessage(string message) => chat.Send(message);
        public event EventHandler<ChatMessageEventArgs> OnChatMessageReceived;

        private ClientTrading trading;
        public void CreateTrade(string uuid) => trading.CreateTrade(uuid);
        public void CancelTrade(string tradeId) => trading.CancelTrade(tradeId);
        public string[] GetTrades() => trading.GetTrades();
        public bool TryGetOtherPartyUuid(string tradeId, out string otherPartyUuid) => trading.TryGetOtherPartyUuid(tradeId, out otherPartyUuid);
        public bool TryGetOtherPartyAccepted(string tradeId, out bool otherPartyAccepted) => trading.TryGetOtherPartyAccepted(tradeId, out otherPartyAccepted);
        public bool TryGetPartyAccepted(string tradeId, string partyUuid, out bool accepted) => trading.TryGetPartyAccepted(tradeId, partyUuid, out accepted);
        public bool TryGetItemsOnOffer(string tradeId, string uuid, out IEnumerable<Trading.ProtoThing> items) => trading.TryGetItemsOnOffer(tradeId, uuid, out items);
        public void UpdateTradeItems(string tradeId, IEnumerable<ProtoThing> items) => trading.UpdateItems(tradeId, items);
        public void UpdateTradeStatus(string tradeId, bool? accepted = null, bool? cancelled = null) => trading.UpdateStatus(tradeId, accepted, cancelled);
        public event EventHandler<CreateTradeEventArgs> OnTradeCreationSuccess;
        public event EventHandler<CreateTradeEventArgs> OnTradeCreationFailure;
        public event EventHandler<CompleteTradeEventArgs> OnTradeCompleted;
        public event EventHandler<CompleteTradeEventArgs> OnTradeCancelled;

        private SettingHandle<string> serverAddressHandle;
        public string ServerAddress
        {
            get => serverAddressHandle.Value;
            set
            {
                serverAddressHandle.Value = value;
                HugsLibController.SettingsManager.SaveChanges();
            }
        }

        private SettingHandle<int> serverPortHandle;
        public int ServerPort
        {
            get => serverPortHandle.Value;
            set
            {
                serverPortHandle.Value = value;
                HugsLibController.SettingsManager.SaveChanges();
            }
        }

        private SettingHandle<string> displayNameHandle;
        public string DisplayName
        {
            get => displayNameHandle.Value;
            set
            {
                displayNameHandle.Value = value;
                HugsLibController.SettingsManager.SaveChanges();
            }
        }

        private SettingHandle<bool> acceptingTradesHandle;
        public bool AcceptingTrades
        {
            get => acceptingTradesHandle.Value;
            set
            {
                acceptingTradesHandle.Value = value;
                HugsLibController.SettingsManager.SaveChanges();
            }
        }

        /// <inheritdoc />
        /// <summary>
        /// Called by HugsLib shortly after the mod is loaded.
        /// Used for initial setup only.
        /// </summary>
        public override void Initialize()
        {
            base.Initialize();
            Client.Instance = this;

            // Load in Settings
            serverAddressHandle = Settings.GetHandle(
                settingName: "serverAddress",
                title: "Phinix_hugslibsettings_serverAddressTitle".Translate(),
                description: null,
                defaultValue: "localhost"
            );
            serverPortHandle = Settings.GetHandle(
                settingName: "serverPort",
                title: "Phinix_hugslibsettings_serverPortTitle".Translate(),
                description: null,
                defaultValue: 16180,
                validator: value => int.TryParse(value, out _)
            );
            displayNameHandle = Settings.GetHandle(
                settingName: "displayName",
                title: "Phinix_hugslibsettings_displayNameTitle".Translate(),
                description: null,
                defaultValue: SteamUtility.SteamPersonaName
            );
            acceptingTradesHandle = Settings.GetHandle(
                settingName: "acceptingTrades",
                title: "Phinix_hugslibsettings_acceptingTradesTitle",
                description: null,
                defaultValue: true
            );

            // Set up our module instances
            this.netClient = new NetClient();
            this.authenticator = new ClientAuthenticator(netClient, getCredentials);
            this.userManager = new ClientUserManager(netClient, authenticator);
            this.chat = new ClientChat(netClient, authenticator, userManager);
            this.trading = new ClientTrading(netClient, authenticator, userManager);
            
            // Subscribe to log events
            authenticator.OnLogEntry += ILoggableHandler;
            userManager.OnLogEntry += ILoggableHandler;
            chat.OnLogEntry += ILoggableHandler;
            trading.OnLogEntry += ILoggableHandler;
            
            // Subscribe to authentication events
            authenticator.OnAuthenticationSuccess += (sender, args) =>
            {
                Logger.Message("Successfully authenticated with server.");
                userManager.SendLogin(
                    displayName: DisplayName,
                    acceptingTrades: AcceptingTrades
                );
            };
            authenticator.OnAuthenticationFailure += (sender, args) =>
            {
                Logger.Message("Failed to authenticate with server: {0} ({1})", args.FailureMessage, args.FailureReason.ToString());
                
                Find.WindowStack.Add(new Dialog_Message("Phinix_error_authFailedTitle".Translate(), "Phinix_error_authFailedMessage".Translate(args.FailureMessage, args.FailureReason.ToString())));
                
                Disconnect();
            };
            
            // Subscribe to user management events
            userManager.OnLoginSuccess += (sender, args) =>
            {
                Logger.Message("Successfully logged in with UUID {0}", userManager.Uuid);
            };
            userManager.OnLoginFailure += (sender, args) =>
            {
                Logger.Message("Failed to log in to server: {0} ({1})", args.FailureMessage, args.FailureReason.ToString());
                
                Find.WindowStack.Add(new Dialog_Message("Phinix_error_loginFailedTitle".Translate(), "Phinix_error_loginFailedMessage".Translate(args.FailureMessage, args.FailureReason.ToString())));
                
                Disconnect();
            };
            
            // Subscribe to chat events
            chat.OnChatMessageReceived += (sender, args) =>
            {
                Logger.Trace("Received chat message from UUID " + args.OriginUuid);
            };
            
            // Subscribe to trading events
            trading.OnTradeCreationSuccess += (sender, args) =>
            {
                Logger.Trace(string.Format("Created trade {0} with {1}", args.TradeId, args.OtherPartyUuid));
                
                // Try get the other party's display name
                if (Instance.TryGetDisplayName(args.OtherPartyUuid, out string displayName))
                {
                    // Strip formatting
                    displayName = TextHelper.StripRichText(displayName);
                }
                else
                {
                    // Unknown display name, default to ???
                    displayName = "???";
                }
                
                // Generate a letter
                LetterDef letterDef = DefDatabase<LetterDef>.GetNamed("TradeCreated");
                Find.LetterStack.ReceiveLetter(
                    label: "Phinix_trade_tradeReceivedLetter_label".Translate(displayName),
                    text: "Phinix_trade_tradeReceivedLetter_description".Translate(displayName),
                    textLetterDef: letterDef
                );
            };
            trading.OnTradeCreationFailure += (sender, args) =>
            {
                Logger.Trace(string.Format("Failed to create trade with {0}: {1} ({2})", args.OtherPartyUuid, args.FailureMessage, args.FailureReason.ToString()));
            };
            trading.OnTradeCompleted += (sender, args) =>
            {
                // Try get the other party's display name
                if (Instance.TryGetDisplayName(args.OtherPartyUuid, out string displayName))
                {
                    // Strip formatting
                    displayName = TextHelper.StripRichText(displayName);
                }
                else
                {
                    // Unknown display name, default to ???
                    displayName = "???";
                }
            
                // Convert all the received items into their Verse counterparts
                Verse.Thing[] verseItems = args.Items.Select(TradingThingConverter.ConvertThingFromProto).ToArray();

                // Launch drop pods to a trade spot on a home tile
                Map map = Find.AnyPlayerHomeMap;
                IntVec3 dropSpot = DropCellFinder.TradeDropSpot(map);
                DropPodUtility.DropThingsNear(dropSpot, map, verseItems);
            
                // Generate a letter
                LetterDef letterDef = DefDatabase<LetterDef>.GetNamed("TradeAccepted");
                Find.LetterStack.ReceiveLetter("Trade success", string.Format("The trade with {0} was successful", displayName), letterDef, new LookTargets(dropSpot, map));
                
                Logger.Trace(string.Format("Trade with {0} completed successfully", args.OtherPartyUuid));
            };
            trading.OnTradeCancelled += (sender, args) =>
            {
                // Try get the other party's display name
                if (userManager.TryGetDisplayName(args.OtherPartyUuid, out string displayName))
                {
                    // Strip formatting
                    displayName = TextHelper.StripRichText(displayName);
                }
                else
                {
                    // Unknown display name, default to ???
                    displayName = "???";
                }

                // Generate a letter
                LetterDef letterDef = DefDatabase<LetterDef>.GetNamed("TradeCancelled");
                Find.LetterStack.ReceiveLetter("Trade cancelled", string.Format("The trade with {0} was cancelled", displayName), letterDef);
                
                Logger.Trace(string.Format("Trade with {0} cancelled", args.OtherPartyUuid));
            };
            
            // Forward events so the UI can handle them
            netClient.OnConnecting += (sender, e) => { OnConnecting?.Invoke(sender, e); };
            netClient.OnDisconnect += (sender, e) => { OnDisconnect?.Invoke(sender, e); };
            authenticator.OnAuthenticationSuccess += (sender, e) => { OnAuthenticationSuccess?.Invoke(sender, e); };
            authenticator.OnAuthenticationFailure += (sender, e) => { OnAuthenticationFailure?.Invoke(sender, e); };
            userManager.OnLoginSuccess += (sender, e) => { OnLoginSuccess?.Invoke(sender, e); };
            userManager.OnLoginFailure += (sender, e) => { OnLoginFailure?.Invoke(sender, e); };
            chat.OnChatMessageReceived += (sender, e) => { OnChatMessageReceived?.Invoke(sender, e); };
            trading.OnTradeCreationSuccess += (sender, e) => { OnTradeCreationSuccess?.Invoke(sender, e); };
            trading.OnTradeCreationFailure += (sender, e) => { OnTradeCreationFailure?.Invoke(sender, e); };
            trading.OnTradeCompleted += (sender, e) => { OnTradeCompleted?.Invoke(sender, e); };
            trading.OnTradeCancelled += (sender, e) => { OnTradeCancelled?.Invoke(sender, e); };
            
            // Connect to the server set in the config
            Connect(ServerAddress, ServerPort);
        }

        /// <summary>
        /// Attempts to connect to the server at the given address and port.
        /// This will disconnect from the current server, if any.
        /// </summary>
        /// <param name="address">Server address</param>
        /// <param name="port">Server port</param>
        public void Connect(string address, int port)
        {
            if (Connected) Disconnect();

            try
            {
                netClient.Connect(address, port);
            }
            catch
            {
                Logger.Message("Could not connect to {0}:{1}", ServerAddress, ServerPort);
                
                Find.WindowStack.Add(new Dialog_Message("Phinix_error_connectionFailedTitle".Translate(), "Phinix_error_connectionFailedMessage".Translate(ServerAddress, ServerPort)));
            }
        }

        /// <summary>
        /// If connected, disconnects from the current server.
        /// </summary>
        public void Disconnect()
        {
            netClient.Disconnect();
        }

        /// <summary>
        /// Updates the user's display name locally and on the server.
        /// </summary>
        /// <param name="displayName">Display name</param>
        public void UpdateDisplayName(string displayName)
        {
            // Try to update within the user manager
            userManager.UpdateSelf(displayName);
        }
        
        /// <summary>
        /// Handler for <c>ILoggable</c> <c>OnLogEvent</c> events.
        /// Raised by modules as a way to hook into the HugsLib log.
        /// </summary>
        /// <param name="sender">Object that raised the event</param>
        /// <param name="args">Event arguments</param>
        private void ILoggableHandler(object sender, LogEventArgs args)
        {
            switch (args.LogLevel)
            {
                case LogLevel.DEBUG:
                    Logger.Trace(args.Message);
                    break;
                case LogLevel.WARNING:
                    Logger.Warning(args.Message);
                    break;
                case LogLevel.ERROR:
                case LogLevel.FATAL:
                    Logger.Error(args.Message);
                    break;
                case LogLevel.INFO:
                default:
                    Logger.Message(args.Message);
                    break;
            }
        }
        
        /// <summary>
        /// Handles credential requests from the <c>ClientAuthenticator</c> module.
        /// This forwards the server details and a callback to the GUI for user input.
        /// </summary>
        /// <param name="sessionId">Session ID</param>
        /// <param name="serverName">Server name</param>
        /// <param name="serverDescription">Server description</param>
        /// <param name="authType">Authentication type</param>
        /// <param name="callback">Callback delegate to pass entered credentials to</param>
        private void getCredentials(string sessionId, string serverName, string serverDescription, AuthTypes authType, ClientAuthenticator.ReturnCredentialsDelegate callback)
        {
            Logger.Trace("Authentication needs more credentials for the server \"{0}\" with authentication type \"{1}\"", serverName, authType.ToString());
            
            Find.WindowStack.Add(new CredentialsWindow
            {
                SessionId = sessionId,
                ServerName = serverName,
                ServerDescription = serverDescription,
                AuthType = authType,
                CredentialsCallback = callback
            });
        }
    }
}<|MERGE_RESOLUTION|>--- conflicted
+++ resolved
@@ -8,12 +8,9 @@
 using Connections;
 using HugsLib;
 using HugsLib.Settings;
-<<<<<<< HEAD
 using RimWorld;
 using Trading;
-=======
 using HugsLib.Utils;
->>>>>>> dfbd8838
 using UserManagement;
 using Utils;
 using Verse;
